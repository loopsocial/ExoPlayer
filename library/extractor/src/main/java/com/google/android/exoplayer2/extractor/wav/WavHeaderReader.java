/*
 * Copyright (C) 2016 The Android Open Source Project
 *
 * Licensed under the Apache License, Version 2.0 (the "License");
 * you may not use this file except in compliance with the License.
 * You may obtain a copy of the License at
 *
 *      http://www.apache.org/licenses/LICENSE-2.0
 *
 * Unless required by applicable law or agreed to in writing, software
 * distributed under the License is distributed on an "AS IS" BASIS,
 * WITHOUT WARRANTIES OR CONDITIONS OF ANY KIND, either express or implied.
 * See the License for the specific language governing permissions and
 * limitations under the License.
 */
package com.google.android.exoplayer2.extractor.wav;

import android.util.Pair;
import com.google.android.exoplayer2.C;
import com.google.android.exoplayer2.ParserException;
import com.google.android.exoplayer2.audio.WavUtil;
import com.google.android.exoplayer2.extractor.ExtractorInput;
import com.google.android.exoplayer2.util.Assertions;
import com.google.android.exoplayer2.util.Log;
import com.google.android.exoplayer2.util.ParsableByteArray;
import com.google.android.exoplayer2.util.Util;
import java.io.IOException;

/** Reads a WAV header from an input stream; supports resuming from input failures. */
/* package */ final class WavHeaderReader {

  private static final String TAG = "WavHeaderReader";

  /**
   * Returns whether the given {@code input} starts with a RIFF chunk header, followed by a WAVE
   * tag.
   *
   * @param input The input stream to peek from. The position should point to the start of the
   *     stream.
   * @return Whether the given {@code input} starts with a RIFF chunk header, followed by a WAVE
   *     tag.
   * @throws IOException If peeking from the input fails.
   */
<<<<<<< HEAD
  public static boolean checkFileType(ExtractorInput input) throws IOException {
    ParsableByteArray scratch = new ParsableByteArray(ChunkHeader.SIZE_IN_BYTES);
    // Attempt to read the RIFF chunk.
    ChunkHeader chunkHeader = ChunkHeader.peek(input, scratch);
    if (chunkHeader.id != WavUtil.RIFF_FOURCC) {
      return false;
=======
  @Nullable
  public static WavHeader peek(ExtractorInput input) throws IOException {
    Assertions.checkNotNull(input);

    // Allocate a scratch buffer large enough to store the format chunk.
    ParsableByteArray scratch = new ParsableByteArray(16);

    // Attempt to read the RIFF or RF64 chunk.
    ChunkHeader chunkHeader = ChunkHeader.peek(input, scratch);
    if (chunkHeader.id != WavUtil.RIFF_FOURCC && chunkHeader.id != WavUtil.RF64_FOURCC) {
      return null;
>>>>>>> 5b05d640
    }

    input.peekFully(scratch.getData(), 0, 4);
    scratch.setPosition(0);
    int formType = scratch.readInt();
    if (formType != WavUtil.WAVE_FOURCC) {
      Log.e(TAG, "Unsupported form type: " + formType);
      return false;
    }

    return true;
  }

  /**
   * Reads and returns a {@code WavFormat}.
   *
   * @param input Input stream to read the WAV format from. The position should point to the byte
   *     following the WAVE tag.
   * @throws IOException If reading from the input fails.
   * @return A new {@code WavFormat} read from {@code input}.
   */
  public static WavFormat readFormat(ExtractorInput input) throws IOException {
    // Allocate a scratch buffer large enough to store the format chunk.
    ParsableByteArray scratch = new ParsableByteArray(16);
    // Skip chunks until we find the format chunk.
    ChunkHeader chunkHeader = skipToChunk(/* chunkId= */ WavUtil.FMT_FOURCC, input, scratch);
    Assertions.checkState(chunkHeader.size >= 16);
    input.peekFully(scratch.getData(), 0, 16);
    scratch.setPosition(0);
    int audioFormatType = scratch.readLittleEndianUnsignedShort();
    int numChannels = scratch.readLittleEndianUnsignedShort();
    int frameRateHz = scratch.readLittleEndianUnsignedIntToInt();
    int averageBytesPerSecond = scratch.readLittleEndianUnsignedIntToInt();
    int blockSize = scratch.readLittleEndianUnsignedShort();
    int bitsPerSample = scratch.readLittleEndianUnsignedShort();

    int bytesLeft = (int) chunkHeader.size - 16;
    byte[] extraData;
    if (bytesLeft > 0) {
      extraData = new byte[bytesLeft];
      input.peekFully(extraData, 0, bytesLeft);
    } else {
      extraData = Util.EMPTY_BYTE_ARRAY;
    }

    input.skipFully((int) (input.getPeekPosition() - input.getPosition()));
    return new WavFormat(
        audioFormatType,
        numChannels,
        frameRateHz,
        averageBytesPerSecond,
        blockSize,
        bitsPerSample,
        extraData);
  }

  /**
   * Skips to the data in the given WAV input stream, and returns its bounds. After calling, the
   * input stream's position will point to the start of sample data in the WAV. If an exception is
   * thrown, the input position will be left pointing to a chunk header (that may not be the data
   * chunk header).
   *
   * @param input The input stream, whose read position must be pointing to a valid chunk header.
   * @return The byte positions at which the data starts (inclusive) and ends (exclusive).
   * @throws ParserException If an error occurs parsing chunks.
   * @throws IOException If reading from the input fails.
   */
  public static Pair<Long, Long> skipToSampleData(ExtractorInput input) throws IOException {
    // Make sure the peek position is set to the read position before we peek the first header.
    input.resetPeekPosition();

    ParsableByteArray scratch = new ParsableByteArray(ChunkHeader.SIZE_IN_BYTES);
    // Skip all chunks until we find the data header.
<<<<<<< HEAD
    ChunkHeader chunkHeader = skipToChunk(/* chunkId= */ WavUtil.DATA_FOURCC, input, scratch);
=======
    ChunkHeader chunkHeader = ChunkHeader.peek(input, scratch);

    // Data size holder. To be determined from data chunk or ds64 chunk in case of RF64.
    long dataSize = -1;

    while (chunkHeader.id != WavUtil.DATA_FOURCC) {
      if (chunkHeader.id != WavUtil.RIFF_FOURCC && chunkHeader.id != WavUtil.FMT_FOURCC
          && chunkHeader.id != WavUtil. RF64_FOURCC && chunkHeader.id != WavUtil. DS64_FOURCC) {
        Log.w(TAG, "Ignoring unknown WAV chunk: " + chunkHeader.id);
      }
      long bytesToSkip = ChunkHeader.SIZE_IN_BYTES + chunkHeader.size;
      // Override size of RIFF chunk, since it describes its size as the entire file.
      // Also, ignore the size of RF64 chunk, since its always going to be 0xFFFFFFFF
      if (chunkHeader.id == WavUtil.RIFF_FOURCC || chunkHeader.id == WavUtil.RF64_FOURCC) {
        bytesToSkip = ChunkHeader.SIZE_IN_BYTES + 4;
      } else if (chunkHeader.id == WavUtil.DS64_FOURCC) {
        int ds64Size = (int) chunkHeader.size;
        ParsableByteArray ds64Bytes = new ParsableByteArray(ds64Size);
        input.peekFully(ds64Bytes.getData(), 0, ds64Size);
        // ds64 chunk contains 64bit sizes. From position 8 to 16 is the data size
        ds64Bytes.setPosition(8);
        dataSize = ds64Bytes.readLittleEndianLong();
      }
      if (bytesToSkip > Integer.MAX_VALUE) {
        throw ParserException.createForUnsupportedContainerFeature(
            "Chunk is too large (~2GB+) to skip; id: " + chunkHeader.id);
      }
      input.skipFully((int) bytesToSkip);
      chunkHeader = ChunkHeader.peek(input, scratch);
    }
    // Use size from data chunk if it wasn't determined from ds64 chunk
    if (dataSize == -1) {
      dataSize = chunkHeader.size;
    }
>>>>>>> 5b05d640
    // Skip past the "data" header.
    input.skipFully(ChunkHeader.SIZE_IN_BYTES);

    long dataStartPosition = input.getPosition();
    long dataEndPosition = dataStartPosition + dataSize;
    long inputLength = input.getLength();
    if (inputLength != C.LENGTH_UNSET && dataEndPosition > inputLength) {
      Log.w(TAG, "Data exceeds input length: " + dataEndPosition + ", " + inputLength);
      dataEndPosition = inputLength;
    }
    return Pair.create(dataStartPosition, dataEndPosition);
  }

  /**
   * Skips to the chunk header corresponding to the {@code chunkId} provided. After calling, the
   * input stream's position will point to the chunk header with provided {@code chunkId} and the
   * peek position to the chunk body. If an exception is thrown, the input position will be left
   * pointing to a chunk header (that may not be the one corresponding to the {@code chunkId}).
   *
   * @param chunkId The ID of the chunk to skip to.
   * @param input The input stream, whose read position must be pointing to a valid chunk header.
   * @param scratch A scratch buffer to read the chunk headers.
   * @return The {@link ChunkHeader} corresponding to the {@code chunkId} provided.
   * @throws ParserException If an error occurs parsing chunks.
   * @throws IOException If reading from the input fails.
   */
  private static ChunkHeader skipToChunk(
      int chunkId, ExtractorInput input, ParsableByteArray scratch) throws IOException {
    ChunkHeader chunkHeader = ChunkHeader.peek(input, scratch);
    while (chunkHeader.id != chunkId) {
      Log.w(TAG, "Ignoring unknown WAV chunk: " + chunkHeader.id);
      long bytesToSkip = ChunkHeader.SIZE_IN_BYTES + chunkHeader.size;
      if (bytesToSkip > Integer.MAX_VALUE) {
        throw ParserException.createForUnsupportedContainerFeature(
            "Chunk is too large (~2GB+) to skip; id: " + chunkHeader.id);
      }
      input.skipFully((int) bytesToSkip);
      chunkHeader = ChunkHeader.peek(input, scratch);
    }
    return chunkHeader;
  }

  private WavHeaderReader() {
    // Prevent instantiation.
  }

  /** Container for a WAV chunk header. */
  private static final class ChunkHeader {

    /** Size in bytes of a WAV chunk header. */
    public static final int SIZE_IN_BYTES = 8;

    /** 4-character identifier, stored as an integer, for this chunk. */
    public final int id;
    /** Size of this chunk in bytes. */
    public final long size;

    private ChunkHeader(int id, long size) {
      this.id = id;
      this.size = size;
    }

    /**
     * Peeks and returns a {@link ChunkHeader}.
     *
     * @param input Input stream to peek the chunk header from.
     * @param scratch Buffer for temporary use.
     * @throws IOException If peeking from the input fails.
     * @return A new {@code ChunkHeader} peeked from {@code input}.
     */
    public static ChunkHeader peek(ExtractorInput input, ParsableByteArray scratch)
        throws IOException {
      input.peekFully(scratch.getData(), /* offset= */ 0, /* length= */ SIZE_IN_BYTES);
      scratch.setPosition(0);

      int id = scratch.readInt();
      long size = scratch.readLittleEndianUnsignedInt();

      return new ChunkHeader(id, size);
    }
  }
}<|MERGE_RESOLUTION|>--- conflicted
+++ resolved
@@ -32,35 +32,20 @@
   private static final String TAG = "WavHeaderReader";
 
   /**
-   * Returns whether the given {@code input} starts with a RIFF chunk header, followed by a WAVE
-   * tag.
+   * Returns whether the given {@code input} starts with a RIFF or RF64 chunk header, followed by a
+   * WAVE tag.
    *
    * @param input The input stream to peek from. The position should point to the start of the
    *     stream.
-   * @return Whether the given {@code input} starts with a RIFF chunk header, followed by a WAVE
-   *     tag.
+   * @return Whether the given {@code input} starts with a RIFF or RF64 chunk header, followed by a
+   *     WAVE tag.
    * @throws IOException If peeking from the input fails.
    */
-<<<<<<< HEAD
   public static boolean checkFileType(ExtractorInput input) throws IOException {
     ParsableByteArray scratch = new ParsableByteArray(ChunkHeader.SIZE_IN_BYTES);
-    // Attempt to read the RIFF chunk.
-    ChunkHeader chunkHeader = ChunkHeader.peek(input, scratch);
-    if (chunkHeader.id != WavUtil.RIFF_FOURCC) {
-      return false;
-=======
-  @Nullable
-  public static WavHeader peek(ExtractorInput input) throws IOException {
-    Assertions.checkNotNull(input);
-
-    // Allocate a scratch buffer large enough to store the format chunk.
-    ParsableByteArray scratch = new ParsableByteArray(16);
-
-    // Attempt to read the RIFF or RF64 chunk.
     ChunkHeader chunkHeader = ChunkHeader.peek(input, scratch);
     if (chunkHeader.id != WavUtil.RIFF_FOURCC && chunkHeader.id != WavUtil.RF64_FOURCC) {
-      return null;
->>>>>>> 5b05d640
+      return false;
     }
 
     input.peekFully(scratch.getData(), 0, 4);
@@ -75,10 +60,35 @@
   }
 
   /**
+   * Reads the ds64 chunk defined in EBU - TECH 3306-2007, if present. If there is no such chunk,
+   * the input's position is left unchanged.
+   *
+   * @param input Input stream to read from. The position should point to the byte following the
+   *     WAVE tag.
+   * @throws IOException If reading from the input fails.
+   * @return The value of the data size field in the ds64 chunk, or {@link C#LENGTH_UNSET} if there
+   *     is no such chunk.
+   */
+  public static long readRf64SampleDataSize(ExtractorInput input) throws IOException {
+    ParsableByteArray scratch = new ParsableByteArray(ChunkHeader.SIZE_IN_BYTES);
+    ChunkHeader chunkHeader = ChunkHeader.peek(input, scratch);
+    if (chunkHeader.id != WavUtil.DS64_FOURCC) {
+      input.resetPeekPosition();
+      return C.LENGTH_UNSET;
+    }
+    input.advancePeekPosition(8); // RIFF size
+    scratch.setPosition(0);
+    input.peekFully(scratch.getData(), 0, 8);
+    long sampleDataSize = scratch.readLittleEndianLong();
+    input.skipFully(ChunkHeader.SIZE_IN_BYTES + (int) chunkHeader.size);
+    return sampleDataSize;
+  }
+
+  /**
    * Reads and returns a {@code WavFormat}.
    *
    * @param input Input stream to read the WAV format from. The position should point to the byte
-   *     following the WAVE tag.
+   *     following the ds64 chunk if present, or to the byte following the WAVE tag otherwise.
    * @throws IOException If reading from the input fails.
    * @return A new {@code WavFormat} read from {@code input}.
    */
@@ -118,13 +128,14 @@
   }
 
   /**
-   * Skips to the data in the given WAV input stream, and returns its bounds. After calling, the
-   * input stream's position will point to the start of sample data in the WAV. If an exception is
-   * thrown, the input position will be left pointing to a chunk header (that may not be the data
-   * chunk header).
+   * Skips to the data in the given WAV input stream, and returns its start position and size. After
+   * calling, the input stream's position will point to the start of sample data in the WAV. If an
+   * exception is thrown, the input position will be left pointing to a chunk header (that may not
+   * be the data chunk header).
    *
    * @param input The input stream, whose read position must be pointing to a valid chunk header.
-   * @return The byte positions at which the data starts (inclusive) and ends (exclusive).
+   * @return The byte positions at which the data starts (inclusive) and the size of the data, in
+   *     bytes.
    * @throws ParserException If an error occurs parsing chunks.
    * @throws IOException If reading from the input fails.
    */
@@ -134,55 +145,12 @@
 
     ParsableByteArray scratch = new ParsableByteArray(ChunkHeader.SIZE_IN_BYTES);
     // Skip all chunks until we find the data header.
-<<<<<<< HEAD
     ChunkHeader chunkHeader = skipToChunk(/* chunkId= */ WavUtil.DATA_FOURCC, input, scratch);
-=======
-    ChunkHeader chunkHeader = ChunkHeader.peek(input, scratch);
-
-    // Data size holder. To be determined from data chunk or ds64 chunk in case of RF64.
-    long dataSize = -1;
-
-    while (chunkHeader.id != WavUtil.DATA_FOURCC) {
-      if (chunkHeader.id != WavUtil.RIFF_FOURCC && chunkHeader.id != WavUtil.FMT_FOURCC
-          && chunkHeader.id != WavUtil. RF64_FOURCC && chunkHeader.id != WavUtil. DS64_FOURCC) {
-        Log.w(TAG, "Ignoring unknown WAV chunk: " + chunkHeader.id);
-      }
-      long bytesToSkip = ChunkHeader.SIZE_IN_BYTES + chunkHeader.size;
-      // Override size of RIFF chunk, since it describes its size as the entire file.
-      // Also, ignore the size of RF64 chunk, since its always going to be 0xFFFFFFFF
-      if (chunkHeader.id == WavUtil.RIFF_FOURCC || chunkHeader.id == WavUtil.RF64_FOURCC) {
-        bytesToSkip = ChunkHeader.SIZE_IN_BYTES + 4;
-      } else if (chunkHeader.id == WavUtil.DS64_FOURCC) {
-        int ds64Size = (int) chunkHeader.size;
-        ParsableByteArray ds64Bytes = new ParsableByteArray(ds64Size);
-        input.peekFully(ds64Bytes.getData(), 0, ds64Size);
-        // ds64 chunk contains 64bit sizes. From position 8 to 16 is the data size
-        ds64Bytes.setPosition(8);
-        dataSize = ds64Bytes.readLittleEndianLong();
-      }
-      if (bytesToSkip > Integer.MAX_VALUE) {
-        throw ParserException.createForUnsupportedContainerFeature(
-            "Chunk is too large (~2GB+) to skip; id: " + chunkHeader.id);
-      }
-      input.skipFully((int) bytesToSkip);
-      chunkHeader = ChunkHeader.peek(input, scratch);
-    }
-    // Use size from data chunk if it wasn't determined from ds64 chunk
-    if (dataSize == -1) {
-      dataSize = chunkHeader.size;
-    }
->>>>>>> 5b05d640
     // Skip past the "data" header.
     input.skipFully(ChunkHeader.SIZE_IN_BYTES);
 
     long dataStartPosition = input.getPosition();
-    long dataEndPosition = dataStartPosition + dataSize;
-    long inputLength = input.getLength();
-    if (inputLength != C.LENGTH_UNSET && dataEndPosition > inputLength) {
-      Log.w(TAG, "Data exceeds input length: " + dataEndPosition + ", " + inputLength);
-      dataEndPosition = inputLength;
-    }
-    return Pair.create(dataStartPosition, dataEndPosition);
+    return Pair.create(dataStartPosition, chunkHeader.size);
   }
 
   /**
